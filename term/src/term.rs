// Copyright 2015 Adrien Champion. See the COPYRIGHT file at the top-level
// directory of this distribution.
//
// Licensed under the Apache License, Version 2.0 <LICENSE-APACHE or
// http://www.apache.org/licenses/LICENSE-2.0> or the MIT license
// <LICENSE-MIT or http://opensource.org/licenses/MIT>, at your
// option. This file may not be copied, modified, or distributed
// except according to those terms.

//! Terms.

use std::io ;
use std::fmt ;

use errors::* ;

use base::{
  StateWritable, Writable, SVarWriter, PrintSmt2, PrintVmt, SymWritable,
  Offset2, HConsed, HConsign, HConser, State, SymPrintStyle
} ;
use typ::Type ;
use sym::Sym ;
use cst::Cst ;
use var::{ Var, VarMaker } ;
use self::RealTerm::* ;

/// Standard operators.
#[derive(Debug,Clone,Copy,PartialEq,Eq,PartialOrd,Ord,Hash)]
pub enum Operator {
  /// Equality.
  Eq,
  /// If then else operator.
  Ite,
  /// Negation operator.
  Not,
  /// Conjunction operator.
  And,
  /// Disjunction operator.
  Or,
  /// Implication operator.
  Impl,
  /// Exclusive disjunction operator.
  Xor,
  /// Distinct operator.
  Distinct,
  /// Plus operator.
  Add,
  /// Minus operator.
  Sub,
  /// Multiplication operator.
  Mul,
  /// Division operator.
  Div,
  /// Less or equal operator.
  Le,
  /// Greater or equal operator.
  Ge,
  /// Less than operator.
  Lt,
  /// Greater than operator.
  Gt,
}

impl Operator {

  /// The arity of the operator. `None` for n-ary operators.
  pub fn arity(& self) -> Option<u8> {
    use self::Operator::* ;
    match * self {
      // Unary.
      Not => Some(1u8),
      // Binary.
      Div | Le | Ge | Lt | Gt => Some(2),
      // Ternary.
      Ite => Some(3),
      // N-ary.
      Eq | And | Or | Impl | Xor |
      Distinct |
      Add | Sub | Mul => None,
    }
  }

  /// Returns its return type if its arguments type check.
  pub fn type_check(& self, sig: & [Type]) -> Result<
    Type, (Option<Vec<usize>>, String)
  > {
    use Operator::* ;
    match * self {

      Eq => {
        let mut sig = sig.iter() ;
        if let Some(first) = sig.next() {
          let mut cpt = 0 ;
          for typ in sig {
            if typ != first {
              return Err( (
                Some( vec![cpt] ),
                format!(
                  "parameter {} of equality:\n  \
                    first parameter(s) have type {}, got {}",
                  cpt + 1, first, typ
                )
              ) )
            } ;
            cpt = cpt + 1 ;
          } ;
          Ok(Type::Bool)
        } else {
          Ok(Type::Bool)
        }
      },

      Ite => {
        if sig.len() != 3 {
          return Err( (
            None,
            format!("operator ite expects 3 arguments, got {}", sig.len())
          ) )
        } ;
        if sig[0] != Type::Bool {
          return Err( (
            Some(vec![0]),
            format!(
              "first argument of ite should have sort Bool, got {}", sig[0]
            )
          ) )
        } ;
        if sig[1] != sig[2] {
          return Err( (
            Some(vec![1, 2]),
            format!(
              "second and third argument of ite are incompatible: {} and {}",
              sig[1], sig[2]
            )
          ) )
        } ;
        Ok( sig[1].clone() )
      },

      Not => {
        if sig.len() != 1 {
          return Err( (
            None,
            format!("operator not expects 1 argument, got {}", sig.len())
          ) )
        } else {
          if sig[0] != Type::Bool {
            return Err( (
              Some(vec![0]),
              format!(
                "first argument of not should have sort Bool, got {} ", sig[0]
              )
            ) )
          } ;
          Ok( Type::Bool )
        }
      },

      And | Or | Impl | Xor => {
        let mut cpt = 0 ;
        for typ in sig.iter() {
          if * typ != Type::Bool {
            return Err( (
              Some( vec![cpt] ),
              format!(
                "parameter {} of operator {}:\n  \
                  first parameter(s) have type Bool, got {}",
                self, cpt + 1, typ
              )
            ) )
          } ;
          cpt = cpt + 1 ;
        } ;
        Ok( Type::Bool )
      },

      Distinct => {
        let mut sig = sig.iter() ;
        if let Some(first) = sig.next() {
          let mut cpt = 1 ;
          for typ in sig {
            if typ != first {
              return Err( (
                Some( vec![cpt] ),
                format!(
                  "argument {} of operator distinct:\n  \
                    first argument(s) have type {}, got {}",
                  cpt + 1, first, typ
                )
              ) )
            } ;
            cpt = cpt + 1 ;
          } ;
          Ok(Type::Bool)
        } else {
          Ok(Type::Bool)
        }
      },

      Add | Sub | Mul | Div => {
        let mut sig = sig.iter() ;
        if let Some(first) = sig.next() {
          match * first {
            Type::Int | Type::Rat => (),
            _ => return Err( (
              Some( vec![0] ),
              format!(
                "first argument of operator {}:\n  \
                  expected Int or Real but got {}",
                self, first
              )
            ) ),
          } ;
          let mut cpt = 1 ;
          for typ in sig {
            if typ != first {
              return Err( (
                Some( vec![cpt] ),
                format!(
                  "argument {} as incompatible type\n  \
                    expected {}, got {}",
                  cpt + 1, first, typ
                )
              ) )
            } ;
            cpt = cpt + 1 ;
          } ;
          Ok(first.clone())
        } else {
          return Err( (
            None,
            format!("operator {} is applied to nothing", self)
          ) )
        }
      },

      Le | Ge | Lt | Gt => {
        let mut sig = sig.iter() ;
        if let Some(first) = sig.next() {
          match * first {
            Type::Int | Type::Rat => (),
            _ => return Err( (
              Some( vec![0] ),
              format!(
                "first argument of operator {}:\n  \
                  expected Int or Real but got {}",
                self, first
              )
            ) ),
          } ;
          let mut cpt = 1 ;
          for typ in sig {
            if typ != first {
              return Err( (
                Some( vec![cpt] ),
                format!(
                  "argument {} as incompatible type\n  \
                    expected {}, got {}",
                  cpt + 1, first, typ
                )
              ) )
            } ;
            cpt = cpt + 1 ;
          } ;
          Ok(Type::Bool)
        } else {
          return Err( (
            None,
            format!("operator {} is applied to nothing", self)
          ) )
        }
      },

    }
  }

  /// Evaluates itself given some arguments.
  pub fn eval(
    & self, factory: & ::Factory, mut args: Vec<Cst>
  ) -> Res<Cst> {
    use Operator::* ;
    use ::real_term::Cst as RCst ;
    match * self {

      Eq => {
        let mut args = args.iter() ;
        if let Some(first) = args.next() {
          for arg in args {
            if arg != first { return Ok( factory.cst(false) ) }
          }
        } ;
        Ok( factory.cst(true) )
      },

      Ite => if args.len() != 3 {
        Err(
          ErrorKind::OpArityError(Ite, args.len(), "3").into()
        )
      } else {
        args.reverse() ;
        match * args.pop().unwrap().get() {
          RCst::Bool(true) => Ok( args.pop().unwrap() ),
          RCst::Bool(false) => {
            args.pop() ;
            Ok( args.pop().unwrap() )
          },
          ref arg => Err(
            ErrorKind::OpTypeError(
              Ite, arg.typ(), Type::Bool, Some("for first argument".into())
            ).into()
          )
        }
      },

      Not => if args.len() != 1 {
        Err(
          ErrorKind::OpArityError(Not, args.len(), "1").into()
        )
      } else {
        match * args[0].get() {
          RCst::Bool(b) => Ok( factory.cst(! b) ),
          ref arg => Err(
            ErrorKind::OpTypeError(
              Not, arg.typ(), Type::Bool, None
            ).into()
          )
        }
      },

      And => {
        let mut cpt = 0 ;
        let mut res = true ;
        for arg in args.iter() {
          match * arg.get() {
            RCst::Bool(b) => res = res && b,
            ref arg => return Err(
              ErrorKind::OpTypeError(
                And, arg.typ(), Type::Bool, Some(
                  format!("(found {} for argument {})", arg, cpt + 1)
                )
              ).into()
            )
          } ;
          cpt = cpt + 1 ;
        } ;
        Ok( factory.cst(res) )
      },

      Or => {
        let mut cpt = 0 ;
        let mut res = true ;
        for arg in args.iter() {
          match * arg.get() {
            RCst::Bool(b) => res = res || b,
            ref arg => return Err(
              ErrorKind::OpTypeError(
                Or, arg.typ(), Type::Bool, Some(
                  format!("(found {} for argument {})", arg, cpt + 1)
                )
              ).into()
            )
          } ;
          cpt = cpt + 1 ;
        } ;
        Ok( factory.cst(res) )
      },

      Impl => {
        let mut cpt = 0 ;
        let mut so_far = false ;
        for arg in args.iter() {
          match * arg.get() {
            RCst::Bool(b) => if so_far {
              if ! b {
                return Ok( factory.cst(false) )
              }
            } else {
              if b { so_far = true }
            },
            ref arg => return Err(
              ErrorKind::OpTypeError(
                Impl, arg.typ(), Type::Bool, Some(
                  format!("(found `{}` for argument {})", arg, cpt + 1)
                )
              ).into()
            )
          } ;
          cpt = cpt + 1 ;
        } ;
        Ok( factory.cst(true) )
      },

      Xor => {
        let mut cpt = 0 ;
        let mut trues = 0 ;
        for arg in args.iter() {
          match * arg.get() {
            RCst::Bool(b) => if b { trues = trues + 1 },
            ref arg => return Err(
              ErrorKind::OpTypeError(
                Xor, arg.typ(), Type::Bool, Some(
                  format!("(found `{}` for argument {})", arg, cpt + 1)
                )
              ).into()
            )
          } ;
          cpt = cpt + 1 ;
        } ;
        Ok( factory.cst(trues == 1) )
      },

      Distinct => {
        Eq.eval(factory, args).and_then(
          |cst| match * cst.get() {
            RCst::Bool(b) => Ok(factory.cst(! b)),
            _ => Err(
              "evaluation of equality returned a non-boolean value".into()
            ),
          }
        ).chain_err(
          || format!("in evaluation of Distinct as `(not (= ...))`")
        )
      },

      Add => {
        let mut args = args.into_iter() ;
        if let Some(arg) = args.next() {
          let mut res = arg.get().clone() ;
          for arg in args {
            match res.add(& arg) {
              Ok(cst) => res = cst,
              Err(cst) => return Err(
                ErrorKind::OpTypeError(
                  Add, res.typ(), cst.typ(), None
                ).into()
              ),
            }
          } ;
          Ok( factory.mk_rcst(res) )
        } else {
          Err( ErrorKind::OpArityError(Add, 0, "> 0").into() )
        }
      },

      Sub => {
        let mut args = args.into_iter() ;
        if let Some(arg) = args.next() {
          let mut res = arg.get().clone() ;
          let mut unary = true ;
          for arg in args {
            unary = false ;
            match res.sub(& arg) {
              Ok(cst) => res = cst,
              Err(cst) => return Err(
                ErrorKind::OpTypeError(
                  Sub, res.typ(), cst.typ(), None
                ).into()
              ),
            }
          } ;
          if unary {
            res = res.neg().unwrap()
          }
          Ok(
            factory.mk_rcst(res)
          )
        } else {
          Err( ErrorKind::OpArityError(Sub, 0, "> 0").into() )
        }
      },

      Mul => {
        let mut args = args.into_iter() ;
        if let Some(arg) = args.next() {
          let mut res = arg.get().clone() ;
          for arg in args {
            match res.mul(& arg) {
              Ok(cst) => res = cst,
              Err(cst) => return Err(
                ErrorKind::OpTypeError(
                  Mul, res.typ(), cst.typ(), None
                ).into()
              ),
            }
          } ;
          Ok( factory.mk_rcst(res) )
        } else {
          Err( ErrorKind::OpArityError(Mul, 0, "> 0").into() )
        }
      },

      Div => {
        let mut args = args.into_iter() ;
        if let Some(arg) = args.next() {
          let mut res = arg.get().clone() ;
          for arg in args {
            match res.div(& arg) {
              Ok(cst) => res = cst,
              Err(cst) => return Err(
                ErrorKind::OpTypeError(
                  Sub, res.typ(), cst.typ(), None
                ).into()
              ),
            }
          } ;
          Ok( factory.mk_rcst(res) )
        } else {
          Err( ErrorKind::OpArityError(Mul, 0, "> 0").into() )
        }
      },

      Le => if args.len() == 2 {
        match * args[0].get() {
          RCst::Int(ref lhs) => match * args[1].get() {
            RCst::Int(ref rhs) => Ok( factory.cst( lhs <= rhs) ),
            ref rhs => Err(
              ErrorKind::OpTypeError(
                Le, Type::Int, args[1].typ(), Some(
                  format!("(found `{}`)", rhs)
                )
              ).into()
            ),
          },
          RCst::Rat(ref lhs) => match * args[1].get() {
            RCst::Rat(ref rhs) => Ok( factory.cst( lhs <= rhs) ),
            ref rhs => Err(
              ErrorKind::OpTypeError(
                Le, Type::Rat, args[1].typ(), Some(
                  format!("(found `{}`)", rhs)
                )
              ).into()
            ),
          },
          ref lhs => Err(
            ErrorKind::OpTypeError(
              Le, lhs.typ(), Type::Int, Some(
                format!("or {} (found `{}`)", Type::Rat, lhs)
              )
            ).into()
          ),
        }
      } else {
          Err( ErrorKind::OpArityError(Le, args.len(), "2").into() )
      },

      Ge => if args.len() == 2 {
        match * args[0].get() {
          RCst::Int(ref lhs) => match * args[1].get() {
            RCst::Int(ref rhs) => Ok( factory.cst( lhs >= rhs) ),
            ref rhs => Err(
              ErrorKind::OpTypeError(
                Ge, Type::Int, args[1].typ(), Some(
                  format!("(found `{}`)", rhs)
                )
              ).into()
            ),
          },
          RCst::Rat(ref lhs) => match * args[1].get() {
            RCst::Rat(ref rhs) => Ok( factory.cst( lhs >= rhs) ),
            ref rhs => Err(
              ErrorKind::OpTypeError(
                Ge, Type::Rat, args[1].typ(), Some(
                  format!("(found `{}`)", rhs)
                )
              ).into()
            ),
          },
          ref lhs => Err(
            ErrorKind::OpTypeError(
              Ge, lhs.typ(), Type::Int, Some(
                format!("or {} (found `{}`)", Type::Rat, lhs)
              )
            ).into()
          ),
        }
      } else {
          Err( ErrorKind::OpArityError(Ge, args.len(), "2").into() )
      },

      Lt => if args.len() == 2 {
        match * args[0].get() {
          RCst::Int(ref lhs) => match * args[1].get() {
            RCst::Int(ref rhs) => Ok( factory.cst( lhs < rhs) ),
            ref rhs => Err(
              ErrorKind::OpTypeError(
                Lt, Type::Int, args[1].typ(), Some(
                  format!("(found `{}`)", rhs)
                )
              ).into()
            ),
          },
          RCst::Rat(ref lhs) => match * args[1].get() {
            RCst::Rat(ref rhs) => Ok( factory.cst( lhs < rhs) ),
            ref rhs => Err(
              ErrorKind::OpTypeError(
                Lt, Type::Rat, args[1].typ(), Some(
                  format!("(found `{}`)", rhs)
                )
              ).into()
            ),
          },
          ref lhs => Err(
            ErrorKind::OpTypeError(
              Lt, lhs.typ(), Type::Int, Some(
                format!("or {} (found `{}`)", Type::Rat, lhs)
              )
            ).into()
          ),
        }
      } else {
          Err( ErrorKind::OpArityError(Lt, args.len(), "2").into() )
      },

      Gt => if args.len() == 2 {
        match * args[0].get() {
          RCst::Int(ref lhs) => match * args[1].get() {
            RCst::Int(ref rhs) => Ok( factory.cst( lhs > rhs) ),
            ref rhs => Err(
              ErrorKind::OpTypeError(
                Gt, Type::Int, args[1].typ(), Some(
                  format!("(found `{}`)", rhs)
                )
              ).into()
            ),
          },
          RCst::Rat(ref lhs) => match * args[1].get() {
            RCst::Rat(ref rhs) => Ok( factory.cst( lhs > rhs) ),
            ref rhs => Err(
              ErrorKind::OpTypeError(
                Gt, Type::Rat, args[1].typ(), Some(
                  format!("(found `{}`)", rhs)
                )
              ).into()
            ),
          },
          ref lhs => Err(
            ErrorKind::OpTypeError(
              Gt, lhs.typ(), Type::Int, Some(
                format!("or {} (found `{}`)", Type::Rat, lhs)
              )
            ).into()
          ),
        }
      } else {
          Err( ErrorKind::OpArityError(Gt, args.len(), "2").into() )
      },

    }
  }
}

impl fmt::Display for Operator {
  fn fmt(& self, fmt: & mut fmt::Formatter) -> fmt::Result {
    use std::str::from_utf8 ;
    let mut s: Vec<u8> = vec![] ;
    self.write(& mut s).unwrap() ;
    write!(fmt, "{}", from_utf8(& s).unwrap())
  }
}

impl Writable for Operator {
  fn write(
    & self, writer: & mut io::Write
  ) -> io::Result<()> {
    write!(
      writer,
      "{}",
      match * self {
        Operator::Eq => "=",
        Operator::Ite => "ite",
        Operator::Not => "not",
        Operator::And => "and",
        Operator::Or => "or",
        Operator::Impl => "=>",
        Operator::Xor => "xor",
        Operator::Distinct => "distinct",
        Operator::Add => "+",
        Operator::Sub => "-",
        Operator::Mul => "*",
        Operator::Div => "/",
        Operator::Le => "<=",
        Operator::Ge => ">=",
        Operator::Lt => "<",
        Operator::Gt => ">",
      }
    )
  }
}

/// Underlying representation of terms.
#[derive(
  Debug, PartialEq, Eq, PartialOrd, Ord, Hash, Clone
)]
pub enum RealTerm {
  /// A variable.
  V(Var),
  /// A constant value.
  C(Cst),
  /// An application of an operator.
  Op(Operator, Vec<Term>),
  /// A universal quantification.
  Forall(Vec<(Sym, Type)>, Term),
  /// An existential quantification.
  Exists(Vec<(Sym, Type)>, Term),
  /// A let-binding.
  Let(Vec<(Sym, Term)>, Term),
  /// An application of a function symbol.
  App(Sym, Vec<Term>),
}
impl RealTerm {
  /// Returns true iff the term is the constant `true`.
  #[inline]
  pub fn is_true(& self) -> bool {
    if let RealTerm::C(ref cst) = * self {
      if let ::real_term::Cst::Bool(b) = ** cst { b } else { false }
    } else {
      false
    }
  }
  /// Returns true iff the term is the constant `true`.
  #[inline]
  pub fn is_false(& self) -> bool {
    if let RealTerm::C(ref cst) = * self {
      if let ::real_term::Cst::Bool(b) = ** cst { ! b } else { false }
    } else {
      false
    }
  }
}

impl fmt::Display for RealTerm {
  fn fmt(& self, fmt: & mut fmt::Formatter) -> fmt::Result {
    match * self {
      V(ref v) => write!(fmt, "{}", v),
      C(ref c) => write!(fmt, "{}", c),
      Op(ref op, ref terms) => {
        try!( write!(fmt, "({}", op) ) ;
        for t in terms.iter() {
          try!( write!(fmt, " {}", t) )
        } ;
        write!(fmt, ")")
      },
      Forall(ref bindings, ref term) => {
        try!( write!(fmt, "(forall (") ) ;
        for & (ref sym, ref typ) in bindings.iter() {
          try!( write!(fmt, " ({} {})", sym, typ) )
        } ;
        try!( write!(fmt, " ) ") ) ;
        try!( write!(fmt, "{}", term) ) ;
        write!(fmt, ")")
      },
      Exists(ref bindings, ref term) => {
        try!( write!(fmt, "(exists (") ) ;
        for & (ref sym, ref typ) in bindings.iter() {
          try!( write!(fmt, " ({} {})", sym, typ) )
        } ;
        try!( write!(fmt, " ) ") ) ;
        try!( write!(fmt, "{}", term) ) ;
        write!(fmt, ")")
      },
      Let(ref bindings, ref term) => {
        try!( write!(fmt, "(let (") ) ;
        for & (ref sym, ref term) in bindings.iter() {
          try!( write!(fmt, " ({} {})", sym, term) )
        } ;
        try!( write!(fmt, " ) ") ) ;
        try!( write!(fmt, "{}", term) ) ;
        write!(fmt, ")")
      },
      App(ref sym, ref args) => {
        try!( write!(fmt, "({}", sym) ) ;
        for term in args.iter() {
          try!( write!(fmt, " {}", term) )
        } ;
        write!(fmt, ")")
      },
    }
  }
}

/// Hash consed term.
pub type Term = HConsed<RealTerm> ;

/// A stateful term. Either one-state or two-state.
#[derive(Debug,Clone,PartialEq,Eq,Hash)]
pub enum STerm {
  /// A one-state term. Stores the state (init) and next (trans) version. That
  /// is, the second element is the bump of the first.
  One(Term,Term),
  /// A two-state term. Stores the next (trans) version. Understood as true in
  /// the initial state.
  Two(Term),
}

impl STerm {
  /// The state version of a term.
  #[inline(always)]
  pub fn state(& self) -> Option<& Term> {
    match * self {
      STerm::One(ref t, _) => Some(t),
      STerm::Two(_) => None,
    }
  }
  /// The next version of a term.
  #[inline(always)]
  pub fn next(& self) -> & Term {
    match * self {
      STerm::One(_, ref t) => t,
      STerm::Two(ref t) => t,
    }
  }
}

impl fmt::Display for STerm {
  fn fmt(& self, fmt: & mut fmt::Formatter) -> fmt::Result {
    match * self {
      STerm::One(ref t,_) => write!(fmt, "{}", t),
      STerm::Two(ref t) => write!(fmt, "{}", t),
    }
  }
}

/// Hash cons table for terms.
pub type TermConsign = HConsign<RealTerm> ;

impl<Svw: SVarWriter<Sym>> StateWritable<Sym, Svw> for Term {
  fn write(
    & self, writer: & mut io::Write, sv_writer: & Svw, style: SymPrintStyle
  ) -> io::Result<()> {
    let mut stack = vec![ (true, vec![ self.clone() ]) ] ;
    loop {
      if let Some( (is_first, mut to_do) ) = stack.pop() {

        if let Some( term ) = to_do.pop() {
          stack.push( (false, to_do) ) ;
          if ! is_first { try!( write!(writer, " ") ) } ;
          match term.get() {
            & V(ref var) => {
              try!( var.write(writer, sv_writer, style) )
            },
            & C(ref cst) => {
              try!( cst.write(writer) )
            },
            & App(ref sym, ref args) => {
              try!( write!(writer, "(|") ) ;
              try!( sym.write(writer, style) ) ;
              try!( write!(writer, "| ") ) ;
              let mut args = args.clone() ;
              args.reverse() ;
              stack.push( (true, args) )
            },
            & Op(ref op, ref args) => {
              try!( write!(writer, "(") ) ;
              try!( op.write(writer) ) ;
              try!( write!(writer, " ") ) ;
              let mut args = args.clone() ;
              args.reverse() ;
              stack.push( (true, args) )
            },
            & Let(ref binding, ref term) => {
              try!( write!(writer, "(let ( ") ) ;
              for & (ref sym, ref term) in binding {
                try!( write!(writer, "(|") ) ;
                try!( sym.write(writer, style) ) ;
                try!( write!(writer, "| ") ) ;
                try!( term.write(writer, sv_writer, style) ) ;
                try!( write!(writer, ") ") ) ;
              } ;
              try!( write!(writer, ") ") ) ;
              stack.push( (true, vec![term.clone()]) )
            }
            _ => unimpl!(),
          } ;
        } else {
          // Don't close paren for the last element of the stack.
          if ! stack.is_empty() {
            try!( write!(writer, ")") )
          }
        }

      } else {
        break
      }
    } ;
    Ok(())
  }
}

impl PrintVmt for Term {
  fn to_vmt(
    & self, writer: & mut io::Write
  ) -> io::Result<()> {
    self.write(writer, & (), SymPrintStyle::External)
  }
}

impl PrintSmt2 for Term {
  fn to_smt2(
    & self, writer: & mut io::Write, offset: & Offset2
  ) -> io::Result<()> {
    self.write(writer, offset, SymPrintStyle::Internal)
  }
}

/// Can create variables.
pub trait VariableMaker {
  /// Creates a variable.
  #[inline]
  fn var(& self, Var) -> Term ;
}
impl VariableMaker for TermConsign {
  fn var(& self, var: Var) -> Term {
    self.mk( V(var) )
  }
}

/// Can create a constant value.
pub trait CstMaker<Const, Out> {
  /// Creates a constant value.
  #[inline]
  fn cst(& self, Const) -> Out ;
}
impl<
  'a, Const: Clone, T: Sized + CstMaker<Const, Term>
> CstMaker<& 'a Const, Term> for T {
  fn cst(& self, c: & 'a Const) -> Term {
    self.cst(c.clone())
  }
}
impl CstMaker<Cst, Term> for TermConsign {
  fn cst(& self, c: Cst) -> Term {
    self.mk( C(c) )
  }
}

/// Can create an application of an operator.
pub trait OpMaker {
  /// Creates an application of an operator.
  #[inline]
  fn op(& self, Operator, Vec<Term>) -> Term ;
}
impl OpMaker for TermConsign {
  fn op(& self, op: Operator, mut args: Vec<Term>) -> Term {
    args.shrink_to_fit() ;
    self.mk( Op(op, args) )
  }
}

/// Can create an application of a function symbol.
pub trait AppMaker<Id> {
  /// Creates an application of a function symbol.
  #[inline]
  fn app(& self, Id, Vec<Term>) -> Term ;
}
impl<
  'a, Id: Clone, T: Sized + AppMaker<Id>
> AppMaker<& 'a Id> for T {
  fn app(& self, id: & 'a Id, args: Vec<Term>) -> Term {
    (self as & AppMaker<Id>).app(id.clone(), args)
  }
}
impl AppMaker<Sym> for TermConsign {
  fn app(& self, id: Sym, mut args: Vec<Term>) -> Term {
    args.shrink_to_fit() ;
    self.mk( App(id, args) )
  }
}

/// Can create quantified terms and let-bindings.
pub trait BindMaker<Trm> {
  /// Creates a universal quantification over some symbols.
  #[inline]
  fn forall(& self, Vec<(Sym, Type)>, Trm) -> Term ;
  /// Creates an existential quantification over some symbols.
  #[inline]
  fn exists(& self, Vec<(Sym, Type)>, Trm) -> Term ;
  /// Creates a let-binding.
  #[inline]
  fn let_b(& self, Vec<(Sym, Term)>, Trm) -> Term ;
}
impl<
  'a, Trm: Clone, T: Sized + BindMaker<Trm>
> BindMaker<& 'a Trm> for T {
  #[inline(always)]
  fn forall(& self, mut bind: Vec<(Sym, Type)>, term: & 'a Trm) -> Term {
    bind.shrink_to_fit() ;
    self.forall( bind, term.clone() )
  }
  #[inline(always)]
  fn exists(& self, mut bind: Vec<(Sym, Type)>, term: & 'a Trm) -> Term {
    bind.shrink_to_fit() ;
    self.exists( bind, term.clone() )
  }
  #[inline(always)]
  fn let_b(& self, mut bind: Vec<(Sym, Term)>, term: & 'a Trm) -> Term {
    bind.shrink_to_fit() ;
    self.let_b( bind, term.clone() )
  }
}
impl BindMaker<Term> for TermConsign {
  fn forall(& self, mut bind: Vec<(Sym, Type)>, term: Term) -> Term {
    bind.shrink_to_fit() ;
    if bind.is_empty() { term } else {
      self.mk( Forall(bind, term) )
    }
  }
  fn exists(& self, mut bind: Vec<(Sym, Type)>, term: Term) -> Term {
    bind.shrink_to_fit() ;
    if bind.is_empty() { term } else {
      self.mk( Exists(bind, term) )
    }
  }
  fn let_b(& self, mut bind: Vec<(Sym, Term)>, term: Term) -> Term {
    bind.shrink_to_fit() ;
    if bind.is_empty() { term } else {
      self.mk( Let(bind, term) )
    }
  }
}

/// A trait aggregating variable, constant, and term making traits.
pub trait Factory :
  VarMaker<Sym, Term> +
  CstMaker<Cst, Term> +
  OpMaker +
  AppMaker<Sym> +
  BindMaker<Term> {
}

pub fn bump<F: Factory>(f: & F, term: Term) -> Res<Term> {
  use var::RealVar::* ;
  zip::var_map(
    f,
    |factory, t| match * t.get() {
      V(ref var) => match * var.get() {
        SVar(ref s, State::Curr) => {
          let nu = factory.svar(s.clone(), State::Next) ;
          Ok( Some(nu) )
        },
        SVar(_,_) => Err(
          format!("[bump] illegal svar {}", var).into()
        ),
        _ => Ok(None),
      },
      _ => Ok(None),
    },
    term
  )
}

pub fn debump<F: Factory>(f: & F, term: Term) -> Res<Term> {
  use var::RealVar::* ;
  zip::var_map(
    f,
    |factory, t| match * t.get() {
      V(ref var) => match * var.get() {
        SVar(ref s, State::Next) => {
          let nu = factory.svar(s.clone(), State::Curr) ;
          Ok( Some(nu) )
        },
        SVar(_,_) => Err(
          format!("[debump] illegal svar {}", var).into()
        ),
        _ => Ok(None),
      },
      _ => Ok(None),
    },
    term
  )
}




/// Zipper stuff.
mod zip {
  use super::{ Operator, Term, RealTerm, Factory } ;
  use ::sym::Sym ;
  use ::typ::Type ;

  use self::Res::* ;
  use self::Step::* ;

  /// Result of going up in a zipper.
  enum Res {
    /// Zipper is done, contains the resulting term.
    Done(Term),
    /// Zipper is not done, contains the new state of the zipper.
    NYet(Zip)
  }

  /// A zipper step.
  enum Step {
    /// We're below an operator application.
    Op(
      Operator, Vec<Term>, Vec<Term>
    ),
    /// We're below a function symbol application.
    App(
      Sym, Vec<Term>, Vec<Term>
    ),
    /// We're below a universal quantifier.
    Forall(
      Vec<(Sym, Type)>
    ),
    /// We're below an existential quantifier.
    Exists(
      Vec<(Sym, Type)>
    ),
    /// We're below a let-binding, in the terms symbols are binded to.
    Let1(
      Vec<(Sym, Term)>
    ),
    /// We're below a let-binding, in the term the let ranges over.
    Let2(
      Vec<(Sym, Term)>, Sym, Vec<(Sym, Term)>, Term
    ),
  }

  /// A zipper on terms.
  struct Zip {
    /// Path of steps leading to the current term.
    path: Vec<Step>,
    /// Current term.
    curr: Term,
  }

  impl Zip {
    /// Goes down the current term stops when it reaches a leaf.
<<<<<<< HEAD
    /// 
=======
    ///
>>>>>>> 4d96f04f
    /// That is, a variable or a constant.
    pub fn go_down(mut self) -> Self {
      loop {
        let update = match * self.curr.get() {

          RealTerm::Op(ref op, ref terms) => {
            let mut terms = terms.clone() ;
            terms.reverse() ;
            if let Some(term) = terms.pop() {
              self.path.push( Op(op.clone(), vec![], terms) ) ;
              Some( term.clone() )
            } else {
              panic!("operator applied to nothing: {:?}", op)
            }
          },

          RealTerm::App(ref sym, ref terms) => {
            let mut terms = terms.clone() ;
            terms.reverse() ;
            if let Some(term) = terms.pop() {
              self.path.push( App(sym.clone(), vec![], terms) ) ;
              Some( term.clone() )
            } else {
              panic!("application to nothing: {:?}", sym)
            }
          },

          RealTerm::Forall(ref syms, ref term) => {
            self.path.push( Forall(syms.clone()) ) ;
            Some( term.clone() )
          },

          RealTerm::Exists(ref syms, ref term) => {
            self.path.push( Exists(syms.clone()) ) ;
            Some( term.clone() )
          },

          RealTerm::Let(ref syms, ref term) => {
            self.path.push( Let1(syms.clone()) ) ;
            Some( term.clone() )
          },

          _ => None,
        } ;

        match update {
          None => return self,
          Some(t) => self.curr = t,
        }
      }
    }

    /// Goes up in the zipper recursively.
    ///
    /// Stops if going up an empty path, or unexplored siblings are found.
    pub fn go_up<F: Factory>(mut self, cons: & F) -> Res {
      loop {
        match self.path.pop() {

          Some( Op(op, mut lft, mut rgt) ) => {
            lft.push(self.curr) ;
            if let Some(term) = rgt.pop() {
              // Not done if `rgt` is not empty.
              self.curr = term ;
              self.path.push( Op(op, lft, rgt) ) ;
              return NYet(self)
            } else {
              // Otherwise go up.
              self.curr = cons.op(op, lft)
            }
          },

          Some( App(sym, mut lft, mut rgt) ) => {
            lft.push(self.curr) ;
            if let Some(term) = rgt.pop() {
              // Not done if `rgt` is not empty.
              self.curr = term ;
              self.path.push( App(sym, lft, rgt) ) ;
              return NYet(self)
            } else {
              // Otherwise go up.
              self.curr = cons.app(sym, lft)
            }
          },

          Some( Forall(syms) ) =>
            self.curr = cons.forall(syms, self.curr),

          Some( Exists(syms) ) =>
            self.curr = cons.exists(syms, self.curr),

          Some( Let1(mut syms) ) => {
            if let Some( (sym, term) ) = syms.pop() {
              self.path.push( Let2(vec![], sym, syms, self.curr) ) ;
              self.curr = term ;
              return NYet(self)
            } else {
              // We're in a let of nothing, skipping it.
              ()
            }
          },

          Some( Let2(mut lft, sym, mut rgt, t) ) => {
            lft.push( (sym, self.curr) ) ;
            if let Some( (sym, term) ) = rgt.pop() {
              // Not done if `rgt` is not empty.
              self.curr = term ;
              self.path.push( Let2(lft, sym, rgt, t) ) ;
              return NYet(self)
            } else {
              // Otherwise go up.
              self.curr = cons.let_b(lft, t)
            }
          },

          None => return Done(self.curr),
        }
      }
    }
  }

  // pub fn fold<Out, F>(cons: TermConsign, f: F, term: Term, init: Out) -> Out
  // where F: Fn(Out, & Term) -> Out {
  //   let mut zip = Zip { path: vec![], curr: term, cons: cons } ;
  //   let mut out = init ;
  //   loop {
  //     zip = zip.go_down() ;
  //     out = f(out, & zip.curr) ;
  //     zip = match zip.go_up() {
  //       Done(term) => return out,
  //       NYet(zip) => zip,
  //     }
  //   }
  // }

  /// Applies some function to the variables in a term.
  pub fn var_map<'a, F: Factory, Fun, E>(
    cons: & 'a F, f: Fun, term: Term
  ) -> Result<Term,E>
  where Fun: Fn(& 'a F, & Term) -> Result<Option<Term>,E> {
    let mut zip = Zip { path: vec![], curr: term } ;
    loop {
      zip = zip.go_down() ;
      zip.curr = match f(cons, & zip.curr) {
        Ok( Some(term) ) => term,
        Ok( None ) => zip.curr,
        Err(e) => return Err(e),
      } ;
      zip = match zip.go_up(cons) {
        Done(term) => return Ok(term),
        NYet(zip) => zip,
      }
    }
  }
}





pub mod zip2 {
  use std::collections::HashMap ;

  use ::sym::Sym ;
  use ::typ::Type ;
  use ::cst::Cst ;
  use ::var::Var ;

  use super::{ Operator, Term, RealTerm } ;

  use self::ZipStep::* ;
  use self::Res::* ;

  enum ZipStep<T> {
    App(Sym, Vec<T>, Vec<Term>),
    Op(Operator, Vec<T>, Vec<Term>),
    Let1(
      Vec<(Sym, T)>, Sym, Vec<(Sym, Term)>, Term
    ),
    Let2(
      Vec<(Sym, T)>
    ),
    Forall(
      Vec<(Sym, Type)>
    ),
    Exists(
      Vec<(Sym, Type)>
    ),
  }

  /// A step upward in the zipper.
  pub enum Step<T> {
    /// Application.
    App(Sym, Vec<T>),
    /// Operator.
    Op(Operator, Vec<T>),
    /// Let binding.
    Let(Vec<(Sym,T)>, T),
    /// Universal quantifier.
    Forall(Vec<(Sym, Type)>, T),
    /// Existential quantifier.
    Exists(Vec<(Sym, Type)>, T),
    /// Constant.
    C(Cst),
    /// Variable.
    V(Var),
  }

  enum Res<T> {
    NYet(Step<T>),
    Done(T),
  }

  struct Zip<T> {
    path: Vec<ZipStep<T>>,
    bindings: Vec<HashMap<Sym, T>>,
    quantified: Vec<HashMap<Sym, Type>>,
  }

  impl<T: Clone> Zip<T> {

    #[inline(always)]
    fn add_binding(& mut self, sym: Sym, t: T) {
      if self.bindings.is_empty() {
        panic!(
          "[term::zip] trying to add binding on empty list of binding maps"
        )
      } else {
        let last = self.bindings.len() - 1 ;
        self.bindings[last].insert(sym, t) ;
        ()
      }
    }

    #[inline(always)]
    fn push(& mut self, step: ZipStep<T>) {
      self.path.push(step)
    }

    #[inline(always)]
    fn pop(& mut self) -> Option<ZipStep<T>> {
      self.path.pop()
    }

    fn zip_down(& mut self, mut term: Term) -> Step<T> {
      loop {
        term = match * term.get() {

          RealTerm::Op(ref op, ref terms) => {
            let mut terms = terms.clone() ;
            terms.reverse() ;
            if let Some(kid) = terms.pop() {
              self.push(
                Op(op.clone(), Vec::with_capacity(terms.len() + 1), terms)
              ) ;
              kid.clone()
            } else {
              panic!("zipping down an operator ({}) applied to nothing", op)
            }
          },

          RealTerm::App(ref sym, ref terms) => {
            let mut terms = terms.clone() ;
            terms.reverse() ;
            if let Some(kid) = terms.pop() {
              self.push(
                App(sym.clone(), Vec::with_capacity(terms.len() + 1), terms)
              ) ;
              kid.clone()
            } else {
              panic!("zipping down an application ({}) to nothing", sym)
            }
          },

          RealTerm::Forall(ref syms, ref kid) => {
            self.push( Forall(syms.clone()) ) ;
            let mut map = HashMap::new() ;
            for & (ref sym, ref typ) in syms.iter() {
              map.insert(sym.clone(), typ.clone()) ;
            } ;
            self.quantified.push(map) ;
            kid.clone()
          },

          RealTerm::Exists(ref syms, ref kid) => {
            self.push( Exists(syms.clone()) ) ;
            let mut map = HashMap::new() ;
            for & (ref sym, ref typ) in syms.iter() {
              map.insert(sym.clone(), typ.clone()) ;
            } ;
            self.quantified.push(map) ;
            kid.clone()
          },

          RealTerm::Let(ref syms, ref kid) => {
            self.bindings.push(HashMap::new()) ;
            let mut syms = syms.clone() ;
            syms.reverse() ;
            if let Some( (sym, fst) ) = syms.pop() {
              self.push(
                Let1(
                  Vec::with_capacity(syms.len() + 1), sym, syms, kid.clone()
                )
              ) ;
              fst.clone()
            } else {
              panic!("[term::zip] zipping down a let-binding with no bindings")
            }
          },

          RealTerm::C(ref cst) => return Step::C(cst.clone()),

          RealTerm::V(ref var) => return Step::V(var.clone()),

        }
      }
    }


    fn zip_up(& mut self, t: T) -> Res<T> {
      match self.pop() {

        None => Done(t),

        Some( App(sym, mut lft, mut rgt) ) => {
          lft.push(t) ;
          if let Some(term) = rgt.pop() {
            self.push( App(sym, lft, rgt) ) ;
            NYet( self.zip_down(term) )
          } else {
            NYet( Step::App(sym, lft) )
          }
        },

        Some( Op(op, mut lft, mut rgt) ) => {
          lft.push(t) ;
          if let Some(term) = rgt.pop() {
            self.push( Op(op, lft, rgt) ) ;
            NYet( self.zip_down(term) )
          } else {
            NYet( Step::Op(op, lft) )
          }
        },

        Some( Let1(mut lft, sym, mut rgt, kid) ) => {
          self.add_binding(sym.clone(), t.clone()) ;
          lft.push( (sym, t) ) ;
          if let Some( (sym, term) ) = rgt.pop() {
            self.push( Let1(lft, sym, rgt, kid) ) ;
            NYet( self.zip_down(term) )
          } else {
            self.push( Let2(lft) ) ;
            NYet( self.zip_down(kid) )
          }
        },

        Some( Let2(syms) ) => {
          match self.bindings.pop() {
            Some(_) => (),
            None => panic!(
              "[term::zip] going up Let2 but list of bindings is empty"
            ),
          } ;
          NYet( Step::Let(syms, t) )
        },

        Some( Forall(syms) ) => {
          match self.quantified.pop() {
            Some(_) => (),
            None => panic!(
              "[term::zip] going up Forall but list of quantifieds is empty"
            ),
          } ;
          NYet( Step::Forall(syms, t) )
        },

        Some( Exists(syms) ) => {
          match self.quantified.pop() {
            Some(_) => (),
            None => panic!(
              "[term::zip] going up Exists but list of quantifieds is empty"
            ),
          } ;
          NYet( Step::Exists(syms, t) )
        },

      }
    }

  }

  /// Bottom-up, left-to-right fold.
  pub fn fold<
    T: Clone, Fun: Fn(Step<T>) -> T
  >(f: Fun, term: Term) -> T {
    let mut zip = Zip {
      path: vec![], bindings: vec![], quantified: vec![]
    } ;
    let first = zip.zip_down(term) ;
    let mut t = f(first) ;
    loop {
      match zip.zip_up(t) {
        NYet(step) => t = f(step),
        Done(t) => return t,
      }
    }
  }

  /// Bottom-up, left-to-right fold with information.
  pub fn fold_info<
    T: Clone, E,
    Fun: Fn(
      Step<T>, & [ HashMap<Sym, T> ], & [ HashMap<Sym, Type> ]
    ) -> Result<T,E>
  >(f: Fun, term: & Term) -> Result<T, E> {
    let term = term.clone() ;
    let mut zip = Zip {
      path: vec![], bindings: vec![], quantified: vec![]
    } ;
    let first = zip.zip_down(term) ;
    match f(first, & zip.bindings, & zip.quantified) {
      Ok(mut t) => loop {
        match zip.zip_up(t) {
          NYet(step) => match f(step, & zip.bindings, & zip.quantified) {
            Ok(nu_t) => t = nu_t,
            e => return e,
          },
          Done(t) => return Ok(t),
        }
      },
      e => return e,
    }
  }

  /// Extracts the value associated to a symbol in a hash map.
  pub fn extract<'a, T>(
    sym: & Sym, maps: & 'a [ HashMap<Sym, T> ]
  ) -> Option<& 'a T> {
    let maps = maps.iter().rev() ;
    for map in maps {
      match map.get(sym) {
        None => (),
        Some(t) => return Some(t),
      } ;
    } ;
    None
  }

}




/// Term evaluator.
pub mod eval {
  use ::{
    Type, Cst, Sym, Term, Offset2, Factory, UnTermOps
  } ;
  use ::errors::* ;
  use std::collections::HashMap ;
  use ::zip::{ Step, fold_info, extract } ;
  use ::zip::Step::* ;

  /// Function passed to fold to evaluate a term.
  fn eval_term(
    factory: & Factory,
    model: & HashMap<Term, & Cst>,
    step: Step<Cst>,
    bindings: & [ HashMap<Sym, Cst> ],
    quantified: & [ HashMap<Sym, Type> ],
    scope: & Sym
  ) -> Res<Cst> {
    match step {

      App(_, _) => Err(
        "evaluation of applications is not implemented".into()
      ),

      Op(op, args) => op.eval(factory, args),

      Let(_, cst) => Ok(cst),

      C(cst) => Ok(cst),

      V(r_var) => {
        let sym = r_var.sym().clone() ;
        let var = factory.mk_var(r_var) ;
        match model.get(& var) {
          Some(cst) => Ok( (* cst).clone() ),
          None => match extract(& sym, bindings) {
            Some(cst) => Ok( cst.clone() ),
            None => match extract(& sym, quantified) {
              Some(_) => Err(
                format!("cannot evaluate quantified variable {}", var).into()
              ),
              None => match factory.type_of(& var, Some(scope.clone())) {
                Ok(typ) => Ok(
                  factory.mk_rcst(typ.default())
                ),
                Err(e) => Err(
                  format!(
                    "variable {} not found in model\n\
                    or in type cache\n{}", var, e
                  ).into()
                ),
              },
            },
          },
        }
      },

      _ => Err("evaluation of quantifiers is not implemented".into()),
    }
  }

  /// Evaluates a term.
  pub fn eval(
    factory: & Factory, term: & Term, offset: & Offset2,
    model: & ::Model, scope: Sym
  ) -> Res<Cst> {
    let mut map = HashMap::new() ;
    for & ( (ref v, ref o), ref cst ) in model.iter() {
      if let Some(ref o) = * o {
        if o == offset.curr() {
          let v = factory.mk_var( v.clone() ) ;
          map.insert( v, cst ) ;
        } else {
          let v = factory.mk_var( v.clone() ) ;
          if o == offset.next() {
            map.insert( factory.bump(v).unwrap(), cst ) ;
          }
        }
      } else {
        let v = factory.mk_var( v.clone() ) ;
        map.insert( v, cst ) ;
      }
    } ;
    fold_info(
      |step, bindings, quantified| eval_term(
        factory, & map, step, bindings, quantified, & scope
      ),
      term
    )
  }
}<|MERGE_RESOLUTION|>--- conflicted
+++ resolved
@@ -1127,11 +1127,7 @@
 
   impl Zip {
     /// Goes down the current term stops when it reaches a leaf.
-<<<<<<< HEAD
-    /// 
-=======
     ///
->>>>>>> 4d96f04f
     /// That is, a variable or a constant.
     pub fn go_down(mut self) -> Self {
       loop {
